//! Credits to <https://github.com/bnb-chain/revm/blob/d66170e712460ae766fc26a063f106658ce33e9d/crates/precompile/src/double_sign.rs>

use crate::evm::precompiles::error::BscPrecompileError;
use alloy_primitives::{keccak256, BlockNumber, Bytes, ChainId, B256, B512, U256};
use alloy_rlp::{Decodable, RlpDecodable, RlpEncodable};
use core::cmp::Ordering;
use revm::precompile::{
    secp256k1, u64_to_address, PrecompileError, PrecompileOutput, PrecompileResult,
    PrecompileWithAddress,
};

/// Double sign evidence validation precompile for BSC.
pub(crate) const DOUBLE_SIGN_EVIDENCE_VALIDATION: PrecompileWithAddress =
    PrecompileWithAddress(u64_to_address(104), double_sign_evidence_validation_run);

const EXTRA_SEAL_LENGTH: usize = 65;

/// Double sign evidence with two different headers.
#[derive(Debug, RlpDecodable, PartialEq)]
pub(crate) struct DoubleSignEvidence {
    pub(crate) chain_id: ChainId,
    pub(crate) header_bytes1: Bytes,
    pub(crate) header_bytes2: Bytes,
}

/// Header of a block.
#[derive(Debug, RlpDecodable, PartialEq)]
pub(crate) struct Header {
    pub(crate) parent_hash: [u8; 32],
    pub(crate) uncle_hash: [u8; 32],
    pub(crate) coinbase: [u8; 20],
    pub(crate) root: [u8; 32],
    pub(crate) tx_hash: [u8; 32],
    pub(crate) receipt_hash: [u8; 32],
    pub(crate) bloom: [u8; 256],
    pub(crate) difficulty: U256,
    pub(crate) number: BlockNumber,
    pub(crate) gas_limit: u64,
    pub(crate) gas_used: u64,
    pub(crate) time: u64,
    pub(crate) extra: Bytes,
    pub(crate) mix_digest: [u8; 32],
    pub(crate) nonce: [u8; 8],
}

/// The fields to generate the seal hash.
#[derive(Debug, RlpEncodable, RlpDecodable, PartialEq)]
pub(crate) struct SealContent {
    pub(crate) chain_id: ChainId,
    pub(crate) parent_hash: [u8; 32],
    pub(crate) uncle_hash: [u8; 32],
    pub(crate) coinbase: [u8; 20],
    pub(crate) root: [u8; 32],
    pub(crate) tx_hash: [u8; 32],
    pub(crate) receipt_hash: [u8; 32],
    pub(crate) bloom: [u8; 256],
    pub(crate) difficulty: U256,
    pub(crate) number: BlockNumber,
    pub(crate) gas_limit: u64,
    pub(crate) gas_used: u64,
    pub(crate) time: u64,
    pub(crate) extra: Bytes,
    pub(crate) mix_digest: [u8; 32],
    pub(crate) nonce: [u8; 8],
}

/// Run the double sign evidence validation precompile.
///
/// input: rlp encoded DoubleSignEvidence
///
/// return:
///
/// signer address| evidence height|
///
/// 20 bytes      | 32 bytes       |
fn double_sign_evidence_validation_run(input: &[u8], gas_limit: u64) -> PrecompileResult {
    const DOUBLE_SIGN_EVIDENCE_VALIDATION_BASE: u64 = 10_000;

    if DOUBLE_SIGN_EVIDENCE_VALIDATION_BASE > gas_limit {
        return Err(PrecompileError::OutOfGas);
    }

    let revert = || {
        Ok(PrecompileOutput::new_reverted(DOUBLE_SIGN_EVIDENCE_VALIDATION_BASE, Default::default()))
    };

    let Ok(evidence) = DoubleSignEvidence::decode(&mut input.iter().as_ref()) else {
        return revert()
    };

    let Ok(header1) = Header::decode(&mut evidence.header_bytes1.as_ref()) else { return revert() };

    let Ok(header2) = Header::decode(&mut evidence.header_bytes2.as_ref()) else { return revert() };

    // basic check
    if header1.number.to_be_bytes().len() > 32 || header2.number.to_be_bytes().len() > 32 {
<<<<<<< HEAD
        return revert()
    }
    if header1.number != header2.number {
        return revert()
    }
    if header1.parent_hash.cmp(&header2.parent_hash) != Ordering::Equal {
        return revert()
    }

    if header1.extra.len() < EXTRA_SEAL_LENGTH || header1.extra.len() < EXTRA_SEAL_LENGTH {
        return revert()
=======
        return Err(BscPrecompileError::DoubleSignInvalidEvidence.into());
    }
    if header1.number != header2.number {
        return Err(BscPrecompileError::DoubleSignInvalidEvidence.into());
    }
    if header1.parent_hash.cmp(&header2.parent_hash) != Ordering::Equal {
        return Err(BscPrecompileError::DoubleSignInvalidEvidence.into());
    }

    if header1.extra.len() < EXTRA_SEAL_LENGTH || header1.extra.len() < EXTRA_SEAL_LENGTH {
        return Err(BscPrecompileError::DoubleSignInvalidEvidence.into());
>>>>>>> ea764b07
    }
    let sig1 = &header1.extra[header1.extra.len() - EXTRA_SEAL_LENGTH..];
    let sig2 = &header2.extra[header2.extra.len() - EXTRA_SEAL_LENGTH..];
    if sig1.eq(sig2) {
<<<<<<< HEAD
        return revert()
=======
        return Err(BscPrecompileError::DoubleSignInvalidEvidence.into());
>>>>>>> ea764b07
    }

    // check signature
    let msg_hash1 = seal_hash(&header1, evidence.chain_id);
    let msg_hash2 = seal_hash(&header2, evidence.chain_id);

    if msg_hash1.eq(&msg_hash2) {
<<<<<<< HEAD
        return revert()
=======
        return Err(BscPrecompileError::DoubleSignInvalidEvidence.into());
>>>>>>> ea764b07
    }

    let recid1 = sig1[64];
    let sig1 = <&B512>::try_from(&sig1[..64]).unwrap();
    let Ok(addr1) = secp256k1::ecrecover(sig1, recid1, &msg_hash1) else { return revert() };

    let recid2 = sig2[64];
    let sig2 = <&B512>::try_from(&sig2[..64]).unwrap();
    let Ok(addr2) = secp256k1::ecrecover(sig2, recid2, &msg_hash2) else { return revert() };

    if !addr1.eq(&addr2) {
<<<<<<< HEAD
        return revert()
=======
        return Err(PrecompileError::other("invalid evidence"));
>>>>>>> ea764b07
    }

    let mut res = [0; 52];
    let signer = &addr1[12..];
    res[..20].clone_from_slice(signer);
    res[52 - header1.number.to_be_bytes().len()..].clone_from_slice(&header1.number.to_be_bytes());

    Ok(PrecompileOutput::new(DOUBLE_SIGN_EVIDENCE_VALIDATION_BASE, Bytes::copy_from_slice(&res)))
}

fn seal_hash(header: &Header, chain_id: ChainId) -> B256 {
    let seal_content = SealContent {
        chain_id,
        parent_hash: header.parent_hash,
        uncle_hash: header.uncle_hash,
        coinbase: header.coinbase,
        root: header.root,
        tx_hash: header.tx_hash,
        receipt_hash: header.receipt_hash,
        bloom: header.bloom,
        difficulty: header.difficulty,
        number: header.number,
        gas_limit: header.gas_limit,
        gas_used: header.gas_used,
        time: header.time,
        extra: header.extra.slice(..header.extra.len() - EXTRA_SEAL_LENGTH),
        mix_digest: header.mix_digest,
        nonce: header.nonce,
    };
    let encoded = alloy_rlp::encode(seal_content);

    keccak256(encoded)
}

#[cfg(test)]
mod tests {
    use super::*;
    use alloy_primitives::hex;

    #[test]
    fn test_double_sign_evidence_validation_run() {
        let input = hex::decode("f906278202cab9030ff9030ca01062d3d5015b9242bc193a9b0769f3d3780ecb55f97f40a752ae26d0b68cd0d8a0fae1a05fcb14bfd9b8a9f2b65007a9b6c2000de0627a73be644dd993d32342c494976ea74026e726554db657fa54763abd0c3a0aa9a0f385cc58ed297ff0d66eb5580b02853d3478ba418b1819ac659ee05df49b9794a0bf88464af369ed6b8cf02db00f0b9556ffa8d49cd491b00952a7f83431446638a00a6d0870e586a76278fbfdcedf76ef6679af18fc1f9137cfad495f434974ea81b901000000000000000000000000000000000000000000000000000000000000000000000000000000000000000000000000000000000000000000000000000000000000000000000000000000000000000000000000000000000000000000000000000000000000000000000000000000000000000000000000000000000000000000000000000000000000000000000000000000000000000000000000000000000000000000000000000000000000000000000000000000000000000000000000000000000000000000000000000000000000000000000000000000000000000000000000000000000000000000000000000000000000000000000000000000000001820cdf830f4240830f4240846555fa64b90111d983010301846765746888676f312e32302e378664617277696e00007abd731ef8ae07b86091cb8836d58f5444b883422a18825d899035d3e6ea39ad1a50069bf0b86da8b5573dde1cb4a0a34f19ce94e0ef78ff7518c80265b8a3ca56e3c60167523590d4e8dcc324900559465fc0fa403774096614e135de280949b58a45cc96f2ba9e17f848820d41a08429d0d8b33ee72a84f750fefea846cbca54e487129c7961c680bb72309ca888820d42a08c9db14d938b19f9e2261bbeca2679945462be2b58103dfff73665d0d150fb8a804ae755e0fe64b59753f4db6308a1f679747bce186aa2c62b95fa6eeff3fbd08f3b0667e45428a54ade15bad19f49641c499b431b36f65803ea71b379e6b61de501a0232c9ba2d41b40d36ed794c306747bcbc49bf61a0f37409c18bfe2b5bef26a2d880000000000000000b9030ff9030ca01062d3d5015b9242bc193a9b0769f3d3780ecb55f97f40a752ae26d0b68cd0d8a0b2789a5357827ed838335283e15c4dcc42b9bebcbf2919a18613246787e2f96094976ea74026e726554db657fa54763abd0c3a0aa9a071ce4c09ee275206013f0063761bc19c93c13990582f918cc57333634c94ce89a00e095703e5c9b149f253fe89697230029e32484a410b4b1f2c61442d73c3095aa0d317ae19ede7c8a2d3ac9ef98735b049bcb7278d12f48c42b924538b60a25e12b901000000000000000000000000000000000000000000000000000000000000000000000000000000000000000000000000000000000000000000000000000000000000000000000000000000000000000000000000000000000000000000000000000000000000000000000000000000000000000000000000000000000000000000000000000000000000000000000000000000000000000000000000000000000000000000000000000000000000000000000000000000000000000000000000000000000000000000000000000000000000000000000000000000000000000000000000000000000000000000000000000000000000000000000000000000000001820cdf830f4240830f4240846555fa64b90111d983010301846765746888676f312e32302e378664617277696e00007abd731ef8ae07b86091cb8836d58f5444b883422a18825d899035d3e6ea39ad1a50069bf0b86da8b5573dde1cb4a0a34f19ce94e0ef78ff7518c80265b8a3ca56e3c60167523590d4e8dcc324900559465fc0fa403774096614e135de280949b58a45cc96f2ba9e17f848820d41a08429d0d8b33ee72a84f750fefea846cbca54e487129c7961c680bb72309ca888820d42a08c9db14d938b19f9e2261bbeca2679945462be2b58103dfff73665d0d150fb8a80c0b17bfe88534296ff064cb7156548f6deba2d6310d5044ed6485f087dc6ef232e051c28e1909c2b50a3b4f29345d66681c319bef653e52e5d746480d5a3983b00a0b56228685be711834d0f154292d07826dea42a0fad3e4f56c31470b7fbfbea26880000000000000000").unwrap();

        let res = double_sign_evidence_validation_run(&Bytes::from(input), 10_000).unwrap();

        let gas = res.gas_used;
        assert_eq!(gas, 10_000u64);

        let res = hex::encode(res.bytes);
        assert_eq!(res, "15d34aaf54267db7d7c367839aaf71a00a2c6a650000000000000000000000000000000000000000000000000000000000000cdf")
    }

    #[test]
    fn test_double_sign_evidence_validation_run_invalid_evidence() {
        let input = hex::decode("f9066b38b90332f9032fa01062d3d5015b9242bc193a9b0769f3d3780ecb55f97f40a752ae26d0b68cd0d8a0fae1a05fcb14bfd9b8a9f2b65007a9b6c2000de0627a73be644dd993d32342c494df87f0e2b8519ea2dd4abd8b639cdd628497ed25a0f385cc58ed297ff0d66eb5580b02853d3478ba418b1819ac659ee05df49b9794a0bf88464af369ed6b8cf02db00f0b9556ffa8d49cd491b00952a7f83431446638a00a6d0870e586a76278fbfdcedf76ef6679af18fc1f9137cfad495f434974ea81b901000000000000000000000000000000000000000000000000000000000000000000000000000000000000000000000000000000000000000000000000000000000000000000000000000000000000000000000000000000000000000000000000000000000000000000000000000000000000000000000000000000000000000000000000000000000000000000000000000000000000000000000000000000000000000000000000000000000000000000000000000000000000000000000000000000000000000000000000000000000000000000000000000000000000000000000000000000000000000000000000000000000000000000000000000000000001a1010000000000000000000000000000000000000000000000000000000000000000830f4240830f42408465bc6996b90115d983010306846765746889676f312e32302e3131856c696e7578000053474aa9f8b25fb860b0844a5082bfaa2299d2a23f076e2f6b17b15f839cc3e7d5a875656f6733fd4b87ba3401f906d15f3dea263cd9a6076107c7db620a4630dd3832c4a4b57eb8f497e28a3d69e5c03b30205c4b45675747d513e1accd66329770f3c35b18c9d023f84c84023a5ad6a086a28d985d9a6c8e7f9a4feadd5ace0adba9818e1e1727edca755fcc0bd8344684023a5ad7a0bc3492196b2e68b8e6ceea87cfa7588b4d590089eb885c4f2c1e9d9fb450f7b980988e1b9d0beb91dab063e04879a24c43d33baae3759dee41fd62ffa83c77fd202bea27a829b49e8025bdd198393526dd12b223ab16052fd26a43f3aabf63e76901a0232c9ba2d41b40d36ed794c306747bcbc49bf61a0f37409c18bfe2b5bef26a2d880000000000000000b90332f9032fa01062d3d5015b9242bc193a9b0769f3d3780ecb55f97f40a752ae26d0b68cd0d8a0b2789a5357827ed838335283e15c4dcc42b9bebcbf2919a18613246787e2f96094df87f0e2b8519ea2dd4abd8b639cdd628497ed25a071ce4c09ee275206013f0063761bc19c93c13990582f918cc57333634c94ce89a00e095703e5c9b149f253fe89697230029e32484a410b4b1f2c61442d73c3095aa0d317ae19ede7c8a2d3ac9ef98735b049bcb7278d12f48c42b924538b60a25e12b901000000000000000000000000000000000000000000000000000000000000000000000000000000000000000000000000000000000000000000000000000000000000000000000000000000000000000000000000000000000000000000000000000000000000000000000000000000000000000000000000000000000000000000000000000000000000000000000000000000000000000000000000000000000000000000000000000000000000000000000000000000000000000000000000000000000000000000000000000000000000000000000000000000000000000000000000000000000000000000000000000000000000000000000000000000000001a1010000000000000000000000000000000000000000000000000000000000000000830f4240830f42408465bc6996b90115d983010306846765746889676f312e32302e3131856c696e7578000053474aa9f8b25fb860b0844a5082bfaa2299d2a23f076e2f6b17b15f839cc3e7d5a875656f6733fd4b87ba3401f906d15f3dea263cd9a6076107c7db620a4630dd3832c4a4b57eb8f497e28a3d69e5c03b30205c4b45675747d513e1accd66329770f3c35b18c9d023f84c84023a5ad6a086a28d985d9a6c8e7f9a4feadd5ace0adba9818e1e1727edca755fcc0bd8344684023a5ad7a0bc3492196b2e68b8e6ceea87cfa7588b4d590089eb885c4f2c1e9d9fb450f7b9804c71ed015dd0c5c2d7393b68c2927f83f0a5da4c66f761f09e2f950cc610832c7876144599368404096ddef0eadacfde57717e2c7d23982b927285b797d41bfa00a0b56228685be711834d0f154292d07826dea42a0fad3e4f56c31470b7fbfbea26880000000000000000").unwrap();

        let res = double_sign_evidence_validation_run(&Bytes::from(input), 10_000);
        assert_eq!(res.err(), Some(PrecompileError::Other("Reverted(10000)".to_string())));
    }
}<|MERGE_RESOLUTION|>--- conflicted
+++ resolved
@@ -94,7 +94,6 @@
 
     // basic check
     if header1.number.to_be_bytes().len() > 32 || header2.number.to_be_bytes().len() > 32 {
-<<<<<<< HEAD
         return revert()
     }
     if header1.number != header2.number {
@@ -106,28 +105,12 @@
 
     if header1.extra.len() < EXTRA_SEAL_LENGTH || header1.extra.len() < EXTRA_SEAL_LENGTH {
         return revert()
-=======
-        return Err(BscPrecompileError::DoubleSignInvalidEvidence.into());
-    }
-    if header1.number != header2.number {
-        return Err(BscPrecompileError::DoubleSignInvalidEvidence.into());
-    }
-    if header1.parent_hash.cmp(&header2.parent_hash) != Ordering::Equal {
-        return Err(BscPrecompileError::DoubleSignInvalidEvidence.into());
     }
 
-    if header1.extra.len() < EXTRA_SEAL_LENGTH || header1.extra.len() < EXTRA_SEAL_LENGTH {
-        return Err(BscPrecompileError::DoubleSignInvalidEvidence.into());
->>>>>>> ea764b07
-    }
     let sig1 = &header1.extra[header1.extra.len() - EXTRA_SEAL_LENGTH..];
     let sig2 = &header2.extra[header2.extra.len() - EXTRA_SEAL_LENGTH..];
     if sig1.eq(sig2) {
-<<<<<<< HEAD
         return revert()
-=======
-        return Err(BscPrecompileError::DoubleSignInvalidEvidence.into());
->>>>>>> ea764b07
     }
 
     // check signature
@@ -135,11 +118,7 @@
     let msg_hash2 = seal_hash(&header2, evidence.chain_id);
 
     if msg_hash1.eq(&msg_hash2) {
-<<<<<<< HEAD
         return revert()
-=======
-        return Err(BscPrecompileError::DoubleSignInvalidEvidence.into());
->>>>>>> ea764b07
     }
 
     let recid1 = sig1[64];
@@ -151,11 +130,7 @@
     let Ok(addr2) = secp256k1::ecrecover(sig2, recid2, &msg_hash2) else { return revert() };
 
     if !addr1.eq(&addr2) {
-<<<<<<< HEAD
         return revert()
-=======
-        return Err(PrecompileError::other("invalid evidence"));
->>>>>>> ea764b07
     }
 
     let mut res = [0; 52];
