--- conflicted
+++ resolved
@@ -314,30 +314,6 @@
         self.transact_system_tx(&tx, validator)?;
         Ok(())
     }
-<<<<<<< HEAD
-
-    /// Validates the gas price of the transaction is equal to the max fee per gas.
-    /// This is only relevant for the Hertz hardfork.
-    /// <https://www.bnbchain.org/en/blog/announcing-v1-2-9-a-significant-hard-fork-release-for-bsc-mainnet>
-    fn validate_hertz_gas(
-        &mut self,
-        tx: impl ExecutableTx<Self>,
-    ) -> Result<(), BlockExecutionError> {
-        if self.spec.is_hertz_active_at_block(self.evm.block().number) {
-            if let Some(prio_fee) = tx.tx().max_priority_fee_per_gas() {
-                if prio_fee != tx.tx().max_fee_per_gas() {
-                    return Err(BlockExecutionError::msg(format!(
-                        "Priority fee is not equal to max fee per gas for tx hash: {:?}",
-                        tx.tx().tx_hash()
-                    )));
-                }
-            }
-        }
-
-        Ok(())
-    }
-=======
->>>>>>> f218e212
 }
 
 impl<'a, DB, E, Spec, R> BlockExecutor for BscBlockExecutor<'a, E, Spec, R>
