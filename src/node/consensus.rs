<<<<<<< HEAD
use crate::{
    node::BscNode, 
    BscPrimitives,
    consensus::parlia::{ParliaConsensus, provider::EnhancedDbSnapshotProvider, EPOCH},
};
=======
use crate::{hardforks::BscHardforks, node::BscNode, BscBlock, BscBlockBody, BscPrimitives};
use alloy_consensus::Header;
use alloy_primitives::B256;
>>>>>>> 1b717643
use reth::{
    api::FullNodeTypes,
    builder::{components::ConsensusBuilder, BuilderContext},
<<<<<<< HEAD
    consensus::{ConsensusError, FullConsensus},
=======
    consensus::{Consensus, ConsensusError, FullConsensus, HeaderValidator},
    consensus_common::validation::{
        validate_against_parent_4844, validate_against_parent_hash_number,
    },
>>>>>>> 1b717643
};

use std::sync::Arc;
use reth_chainspec::EthChainSpec;


/// A basic Bsc consensus builder.
#[derive(Debug, Default, Clone, Copy)]
#[non_exhaustive]
pub struct BscConsensusBuilder;

impl<Node> ConsensusBuilder<Node> for BscConsensusBuilder
where
    Node: FullNodeTypes<Types = BscNode>,
{
    type Consensus = Arc<dyn FullConsensus<BscPrimitives, Error = ConsensusError>>;

    async fn build_consensus(self, ctx: &BuilderContext<Node>) -> eyre::Result<Self::Consensus> {
        // 🚀 ENABLING PERSISTENT MDBX SNAPSHOTS!
        // We'll extract the database through the provider factory interface
        

        
        // Always use persistent snapshots with on-demand creation - no fallback
        let snapshot_provider = try_create_ondemand_snapshots(ctx)
            .unwrap_or_else(|e| {
                panic!("Failed to initialize on-demand MDBX snapshots: {}", e);
            });
            
        tracing::info!(
            "🚀 [BSC] ON-DEMAND SNAPSHOTS ENABLED! \
             Using OnDemandSnapshotProvider with MDBX persistence, LRU cache, and automatic snapshot creation. \
             Snapshots will persist across node restarts and be created on-demand for missing blocks."
        );
        
        let consensus = ParliaConsensus::new(
            ctx.chain_spec(), 
            snapshot_provider.clone(),
            EPOCH, // BSC epoch length (200 blocks)
        );
        
        // Store the snapshot provider globally so RPC can access it
        let _ = crate::shared::set_snapshot_provider(snapshot_provider as Arc<dyn crate::consensus::parlia::SnapshotProvider + Send + Sync>);
        
        Ok(Arc::new(consensus))
    }
}

<<<<<<< HEAD
=======
impl<ChainSpec: EthChainSpec + BscHardforks> HeaderValidator for BscConsensus<ChainSpec> {
    fn validate_header(&self, _header: &SealedHeader) -> Result<(), ConsensusError> {
        // TODO: doesn't work because of extradata check
        // self.inner.validate_header(header)

        Ok(())
    }

    fn validate_header_against_parent(
        &self,
        header: &SealedHeader,
        parent: &SealedHeader,
    ) -> Result<(), ConsensusError> {
        validate_against_parent_hash_number(header.header(), parent)?;

        let header_ts = calculate_millisecond_timestamp(header.header());
        let parent_ts = calculate_millisecond_timestamp(parent.header());
        if header_ts <= parent_ts {
            return Err(ConsensusError::TimestampIsInPast {
                parent_timestamp: parent_ts,
                timestamp: header_ts,
            })
        }
>>>>>>> 1b717643


/// Attempts to create on-demand snapshots using a separate database instance
/// and access to the blockchain provider for header lookups
/// 
/// This follows a safe pattern where we create a separate database connection
/// for snapshot storage, avoiding the need for unsafe access to provider internals.
fn try_create_ondemand_snapshots<Node>(
    ctx: &BuilderContext<Node>,
) -> eyre::Result<Arc<EnhancedDbSnapshotProvider<Arc<reth_db::DatabaseEnv>, Node::Provider>>>
where
    Node: FullNodeTypes<Types = BscNode>,
{
    // Create a separate database instance for snapshot storage in its own directory
    // This avoids conflicts with the main database
    let datadir = ctx.config().datadir.clone();
    let main_dir = datadir.resolve_datadir(ctx.chain_spec().chain());
    let db_path = main_dir.data_dir().join("parlia_snapshots");
    
    // Initialize our own database instance for snapshot storage
    use reth_db::{init_db, mdbx::DatabaseArguments};
    
    let snapshot_db = Arc::new(init_db(
        &db_path,
        DatabaseArguments::new(Default::default())
    ).map_err(|e| eyre::eyre!("Failed to initialize snapshot database: {}", e))?);
    
    tracing::info!("📦 [BSC] Created separate database instance for persistent snapshots");
    
    // Get access to the blockchain provider for header lookups
    let blockchain_provider = Arc::new(ctx.provider().clone());
    
    // Create EnhancedDbSnapshotProvider with backward walking capability (reth-bsc-trail/bsc-erigon style)
    let snapshot_provider = Arc::new(EnhancedDbSnapshotProvider::new(
        snapshot_db,
        2048, // Production LRU cache size
        blockchain_provider,
        ctx.chain_spec().clone(),
    ));
    
    tracing::info!("🚀 [BSC] SIMPLIFIED SNAPSHOTS ENABLED! Using optimized checkpoint-based provider with limited backward walking (reth-bsc-trail style). Fast sync performance with MDBX persistence.");
    
    Ok(snapshot_provider)
}

<<<<<<< HEAD
// The old BscConsensus has been replaced with the enhanced ParliaConsensus
// from crate::consensus::parlia::ParliaConsensus which provides proper
// Parlia consensus validation including seal verification, turn-based proposing,
// and epoch transition handling.
=======
impl<ChainSpec: EthChainSpec<Header = Header> + BscHardforks> FullConsensus<BscPrimitives>
    for BscConsensus<ChainSpec>
{
    fn validate_block_post_execution(
        &self,
        block: &RecoveredBlock<BscBlock>,
        result: &BlockExecutionResult<Receipt>,
    ) -> Result<(), ConsensusError> {
        FullConsensus::<BscPrimitives>::validate_block_post_execution(&self.inner, block, result)
    }
}

/// Calculate the millisecond timestamp of a block header.
/// Refer to https://github.com/bnb-chain/BEPs/blob/master/BEPs/BEP-520.md.
pub fn calculate_millisecond_timestamp<H: alloy_consensus::BlockHeader>(header: &H) -> u64 {
    let seconds = header.timestamp();
    let mix_digest = header.mix_hash().unwrap_or(B256::ZERO);

    let milliseconds = if mix_digest != B256::ZERO {
        let bytes = mix_digest.as_slice();
        // Convert last 8 bytes to u64 (big-endian), equivalent to Go's uint256.SetBytes32().Uint64()
        let mut result = 0u64;
        for &byte in bytes.iter().skip(24).take(8) {
            result = (result << 8) | u64::from(byte);
        }
        result
    } else {
        0
    };

    seconds * 1000 + milliseconds
}

#[cfg(test)]
mod tests {
    use super::*;
    use alloy_consensus::Header;
    use alloy_primitives::B256;

    #[test]
    fn test_calculate_millisecond_timestamp_without_mix_hash() {
        // Create a header with current timestamp and zero mix_hash
        let timestamp = std::time::SystemTime::now()
            .duration_since(std::time::UNIX_EPOCH)
            .unwrap()
            .as_secs();
        
        let header = Header {
            timestamp,
            mix_hash: B256::ZERO,
            ..Default::default()
        };

        let result = calculate_millisecond_timestamp(&header);
        assert_eq!(result, timestamp * 1000);
    }

    #[test]
    fn test_calculate_millisecond_timestamp_with_milliseconds() {
        // Create a header with current timestamp and mix_hash containing milliseconds
        let timestamp = std::time::SystemTime::now()
            .duration_since(std::time::UNIX_EPOCH)
            .unwrap()
            .as_secs();
        
        let milliseconds = 750u64;
        let mut mix_hash_bytes = [0u8; 32];
        mix_hash_bytes[24..32].copy_from_slice(&milliseconds.to_be_bytes());
        let mix_hash = B256::new(mix_hash_bytes);

        let header = Header {
            timestamp,
            mix_hash,
            ..Default::default()
        };

        let result = calculate_millisecond_timestamp(&header);
        assert_eq!(result, timestamp * 1000 + milliseconds);
    }
}
>>>>>>> 1b717643
<|MERGE_RESOLUTION|>--- conflicted
+++ resolved
@@ -1,25 +1,12 @@
-<<<<<<< HEAD
 use crate::{
     node::BscNode, 
     BscPrimitives,
     consensus::parlia::{ParliaConsensus, provider::EnhancedDbSnapshotProvider, EPOCH},
 };
-=======
-use crate::{hardforks::BscHardforks, node::BscNode, BscBlock, BscBlockBody, BscPrimitives};
-use alloy_consensus::Header;
-use alloy_primitives::B256;
->>>>>>> 1b717643
 use reth::{
     api::FullNodeTypes,
     builder::{components::ConsensusBuilder, BuilderContext},
-<<<<<<< HEAD
     consensus::{ConsensusError, FullConsensus},
-=======
-    consensus::{Consensus, ConsensusError, FullConsensus, HeaderValidator},
-    consensus_common::validation::{
-        validate_against_parent_4844, validate_against_parent_hash_number,
-    },
->>>>>>> 1b717643
 };
 
 use std::sync::Arc;
@@ -68,34 +55,6 @@
     }
 }
 
-<<<<<<< HEAD
-=======
-impl<ChainSpec: EthChainSpec + BscHardforks> HeaderValidator for BscConsensus<ChainSpec> {
-    fn validate_header(&self, _header: &SealedHeader) -> Result<(), ConsensusError> {
-        // TODO: doesn't work because of extradata check
-        // self.inner.validate_header(header)
-
-        Ok(())
-    }
-
-    fn validate_header_against_parent(
-        &self,
-        header: &SealedHeader,
-        parent: &SealedHeader,
-    ) -> Result<(), ConsensusError> {
-        validate_against_parent_hash_number(header.header(), parent)?;
-
-        let header_ts = calculate_millisecond_timestamp(header.header());
-        let parent_ts = calculate_millisecond_timestamp(parent.header());
-        if header_ts <= parent_ts {
-            return Err(ConsensusError::TimestampIsInPast {
-                parent_timestamp: parent_ts,
-                timestamp: header_ts,
-            })
-        }
->>>>>>> 1b717643
-
-
 /// Attempts to create on-demand snapshots using a separate database instance
 /// and access to the blockchain provider for header lookups
 /// 
@@ -139,90 +98,7 @@
     Ok(snapshot_provider)
 }
 
-<<<<<<< HEAD
 // The old BscConsensus has been replaced with the enhanced ParliaConsensus
 // from crate::consensus::parlia::ParliaConsensus which provides proper
 // Parlia consensus validation including seal verification, turn-based proposing,
-// and epoch transition handling.
-=======
-impl<ChainSpec: EthChainSpec<Header = Header> + BscHardforks> FullConsensus<BscPrimitives>
-    for BscConsensus<ChainSpec>
-{
-    fn validate_block_post_execution(
-        &self,
-        block: &RecoveredBlock<BscBlock>,
-        result: &BlockExecutionResult<Receipt>,
-    ) -> Result<(), ConsensusError> {
-        FullConsensus::<BscPrimitives>::validate_block_post_execution(&self.inner, block, result)
-    }
-}
-
-/// Calculate the millisecond timestamp of a block header.
-/// Refer to https://github.com/bnb-chain/BEPs/blob/master/BEPs/BEP-520.md.
-pub fn calculate_millisecond_timestamp<H: alloy_consensus::BlockHeader>(header: &H) -> u64 {
-    let seconds = header.timestamp();
-    let mix_digest = header.mix_hash().unwrap_or(B256::ZERO);
-
-    let milliseconds = if mix_digest != B256::ZERO {
-        let bytes = mix_digest.as_slice();
-        // Convert last 8 bytes to u64 (big-endian), equivalent to Go's uint256.SetBytes32().Uint64()
-        let mut result = 0u64;
-        for &byte in bytes.iter().skip(24).take(8) {
-            result = (result << 8) | u64::from(byte);
-        }
-        result
-    } else {
-        0
-    };
-
-    seconds * 1000 + milliseconds
-}
-
-#[cfg(test)]
-mod tests {
-    use super::*;
-    use alloy_consensus::Header;
-    use alloy_primitives::B256;
-
-    #[test]
-    fn test_calculate_millisecond_timestamp_without_mix_hash() {
-        // Create a header with current timestamp and zero mix_hash
-        let timestamp = std::time::SystemTime::now()
-            .duration_since(std::time::UNIX_EPOCH)
-            .unwrap()
-            .as_secs();
-        
-        let header = Header {
-            timestamp,
-            mix_hash: B256::ZERO,
-            ..Default::default()
-        };
-
-        let result = calculate_millisecond_timestamp(&header);
-        assert_eq!(result, timestamp * 1000);
-    }
-
-    #[test]
-    fn test_calculate_millisecond_timestamp_with_milliseconds() {
-        // Create a header with current timestamp and mix_hash containing milliseconds
-        let timestamp = std::time::SystemTime::now()
-            .duration_since(std::time::UNIX_EPOCH)
-            .unwrap()
-            .as_secs();
-        
-        let milliseconds = 750u64;
-        let mut mix_hash_bytes = [0u8; 32];
-        mix_hash_bytes[24..32].copy_from_slice(&milliseconds.to_be_bytes());
-        let mix_hash = B256::new(mix_hash_bytes);
-
-        let header = Header {
-            timestamp,
-            mix_hash,
-            ..Default::default()
-        };
-
-        let result = calculate_millisecond_timestamp(&header);
-        assert_eq!(result, timestamp * 1000 + milliseconds);
-    }
-}
->>>>>>> 1b717643
+// and epoch transition handling.