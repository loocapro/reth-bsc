#![allow(unused)]
use alloy_chains::Chain;
use core::any::Any;
use reth_chainspec::ForkCondition;
use reth_ethereum_forks::{hardfork, ChainHardforks, EthereumHardfork, Hardfork};
use revm::primitives::hardfork::SpecId;

hardfork!(
    /// The name of a bsc hardfork.
    ///
    /// When building a list of hardforks for a chain, it's still expected to mix with [`EthereumHardfork`].
    #[cfg_attr(feature = "serde", derive(serde::Serialize, serde::Deserialize))]
    #[derive(Default)]
    BscHardfork {
        /// Initial hardfork of BSC.
        Frontier,
        /// BSC `Ramanujan` hardfork
        Ramanujan,
        /// BSC `Niels` hardfork
        Niels,
        /// BSC `MirrorSync` hardfork
        MirrorSync,
        /// BSC `Bruno` hardfork
        Bruno,
        /// BSC `Euler` hardfork
        Euler,
        /// BSC `Nano` hardfork
        Nano,
        /// BSC `Moran` hardfork
        Moran,
        /// BSC `Gibbs` hardfork
        Gibbs,
        /// BSC `Planck` hardfork
        Planck,
        /// BSC `Luban` hardfork
        Luban,
        /// BSC `Plato` hardfork
        Plato,
        /// BSC `Hertz` hardfork
        Hertz,
        /// BSC `HertzFix` hardfork
        HertzFix,
        /// BSC `Kepler` hardfork
        Kepler,
        /// BSC `Feynman` hardfork
        Feynman,
        /// BSC `FeynmanFix` hardfork
        FeynmanFix,
        /// BSC `Haber` hardfork
        Haber,
        /// BSC `HaberFix` hardfork
        HaberFix,
        /// BSC `Bohr` hardfork
        Bohr,
        /// BSC `Tycho` hardfork - June 2024, added blob transaction support
        Tycho,
        /// BSC `Pascal` hardfork - March 2025, added smart contract wallets
        Pascal,
        /// BSC `Lorentz` hardfork
        Lorentz,
        /// BSC `Maxwell` hardfork
        #[default]
        Maxwell,
    }
);

impl BscHardfork {
    /// Retrieves the activation block for the specified hardfork on the given chain.
    pub fn activation_block<H: Hardfork>(self, fork: H, chain: Chain) -> Option<u64> {
        if chain == Chain::bsc_mainnet() {
            return Self::bsc_mainnet_activation_block(fork)
        }
        if chain == Chain::bsc_testnet() {
            return Self::bsc_testnet_activation_block(fork)
        }

        None
    }

    /// Retrieves the activation timestamp for the specified hardfork on the given chain.
    pub fn activation_timestamp<H: Hardfork>(self, fork: H, chain: Chain) -> Option<u64> {
        if chain == Chain::bsc_mainnet() {
            return Self::bsc_mainnet_activation_timestamp(fork)
        }
        if chain == Chain::bsc_testnet() {
            return Self::bsc_testnet_activation_timestamp(fork)
        }

        None
    }

    /// Retrieves the activation block for the specified hardfork on the BSC mainnet.
    pub fn bsc_mainnet_activation_block<H: Hardfork>(fork: H) -> Option<u64> {
        match_hardfork(
            fork,
            |fork| match fork {
                EthereumHardfork::Frontier |
                EthereumHardfork::Homestead |
                EthereumHardfork::Tangerine |
                EthereumHardfork::SpuriousDragon |
                EthereumHardfork::Byzantium |
                EthereumHardfork::Constantinople |
                EthereumHardfork::Petersburg |
                EthereumHardfork::Istanbul |
                EthereumHardfork::MuirGlacier => Some(0),
                EthereumHardfork::Berlin | EthereumHardfork::London => Some(31302048),
                _ => None,
            },
            |fork| match fork {
                Self::Ramanujan | Self::Niels => Some(0),
                Self::MirrorSync => Some(5184000),
                Self::Bruno => Some(13082000),
                Self::Euler => Some(18907621),
                Self::Nano => Some(21962149),
                Self::Moran => Some(22107423),
                Self::Gibbs => Some(23846001),
                Self::Planck => Some(27281024),
                Self::Luban => Some(29020050),
                Self::Plato => Some(30720096),
                Self::Hertz => Some(31302048),
                Self::HertzFix => Some(34140700),
                _ => None,
            },
        )
    }

    /// Retrieves the activation block for the specified hardfork on the BSC testnet.
    pub fn bsc_testnet_activation_block<H: Hardfork>(fork: H) -> Option<u64> {
        match_hardfork(
            fork,
            |fork| match fork {
                EthereumHardfork::Frontier |
                EthereumHardfork::Homestead |
                EthereumHardfork::Tangerine |
                EthereumHardfork::SpuriousDragon |
                EthereumHardfork::Byzantium |
                EthereumHardfork::Constantinople |
                EthereumHardfork::Petersburg |
                EthereumHardfork::Istanbul |
                EthereumHardfork::MuirGlacier => Some(0),
                EthereumHardfork::Berlin | EthereumHardfork::London => Some(31103030),
                _ => None,
            },
            |fork| match fork {
                Self::Ramanujan => Some(1010000),
                Self::Niels => Some(1014369),
                Self::MirrorSync => Some(5582500),
                Self::Bruno => Some(13837000),
                Self::Euler => Some(19203503),
                Self::Gibbs => Some(22800220),
                Self::Nano => Some(23482428),
                Self::Moran => Some(23603940),
                Self::Planck => Some(28196022),
                Self::Luban => Some(29295050),
                Self::Plato => Some(29861024),
                Self::Hertz => Some(31103030),
                Self::HertzFix => Some(35682300),
                _ => None,
            },
        )
    }

    /// Retrieves the activation timestamp for the specified hardfork on the BSC mainnet.
    pub fn bsc_mainnet_activation_timestamp<H: Hardfork>(fork: H) -> Option<u64> {
        match_hardfork(
            fork,
            |fork| match fork {
                EthereumHardfork::Shanghai => Some(1705996800),
                EthereumHardfork::Cancun => Some(1718863500),
                _ => None,
            },
            |fork| match fork {
                Self::Kepler => Some(1705996800),
                Self::Feynman | Self::FeynmanFix => Some(1713419340),
                Self::Haber => Some(1718863500),
                _ => None,
            },
        )
    }

    /// Retrieves the activation timestamp for the specified hardfork on the BSC testnet.
    pub fn bsc_testnet_activation_timestamp<H: Hardfork>(fork: H) -> Option<u64> {
        match_hardfork(
            fork,
            |fork| match fork {
                EthereumHardfork::Shanghai => Some(1702972800),
                EthereumHardfork::Cancun => Some(1713330442),
                _ => None,
            },
            |fork| match fork {
                Self::Kepler => Some(1702972800),
                Self::Feynman => Some(1710136800),
                Self::FeynmanFix => Some(1711342800),
                Self::Haber => Some(1716962820),
                Self::HaberFix => Some(1719986788),
                _ => None,
            },
        )
    }

    /// Bsc mainnet list of hardforks.
    pub fn bsc_mainnet() -> ChainHardforks {
        ChainHardforks::new(vec![
            (EthereumHardfork::Frontier.boxed(), ForkCondition::Block(0)),
            (EthereumHardfork::Homestead.boxed(), ForkCondition::Block(0)),
            (EthereumHardfork::Tangerine.boxed(), ForkCondition::Block(0)),
            (EthereumHardfork::SpuriousDragon.boxed(), ForkCondition::Block(0)),
            (EthereumHardfork::Byzantium.boxed(), ForkCondition::Block(0)),
            (EthereumHardfork::Constantinople.boxed(), ForkCondition::Block(0)),
            (EthereumHardfork::Petersburg.boxed(), ForkCondition::Block(0)),
            (EthereumHardfork::Istanbul.boxed(), ForkCondition::Block(0)),
            (EthereumHardfork::MuirGlacier.boxed(), ForkCondition::Block(0)),
            (Self::Ramanujan.boxed(), ForkCondition::Block(0)),
            (Self::Niels.boxed(), ForkCondition::Block(0)),
            (Self::MirrorSync.boxed(), ForkCondition::Block(5184000)),
            (Self::Bruno.boxed(), ForkCondition::Block(13082000)),
            (Self::Euler.boxed(), ForkCondition::Block(18907621)),
            (Self::Nano.boxed(), ForkCondition::Block(21962149)),
            (Self::Moran.boxed(), ForkCondition::Block(22107423)),
            (Self::Gibbs.boxed(), ForkCondition::Block(23846001)),
            (Self::Planck.boxed(), ForkCondition::Block(27281024)),
            (Self::Luban.boxed(), ForkCondition::Block(29020050)),
            (Self::Plato.boxed(), ForkCondition::Block(30720096)),
            (EthereumHardfork::Berlin.boxed(), ForkCondition::Block(31302048)),
            (EthereumHardfork::London.boxed(), ForkCondition::Block(31302048)),
            (Self::Hertz.boxed(), ForkCondition::Block(31302048)),
            (Self::HertzFix.boxed(), ForkCondition::Block(34140700)),
            (EthereumHardfork::Shanghai.boxed(), ForkCondition::Timestamp(1705996800)), /* 2024-01-23 08:00:00 AM UTC */
            (Self::Kepler.boxed(), ForkCondition::Timestamp(1705996800)), /* 2024-01-23 08:00:00 AM UTC */
            (Self::Feynman.boxed(), ForkCondition::Timestamp(1713419340)), /* 2024-04-18 05:49:00 AM UTC */
            (Self::FeynmanFix.boxed(), ForkCondition::Timestamp(1713419340)), /* 2024-04-18 05:49:00 AM UTC */
            (EthereumHardfork::Cancun.boxed(), ForkCondition::Timestamp(1718863500)), /* 2024-06-20 06:05:00 AM UTC */
            (Self::Haber.boxed(), ForkCondition::Timestamp(1718863500)), /* 2024-06-20 06:05:00 AM UTC - deployed with Cancun */
            (Self::Tycho.boxed(), ForkCondition::Timestamp(1718863500)), /* 2024-06-20 06:05:00 AM UTC - Tycho hardfork with blob transactions (deployed with Haber) */
            (Self::HaberFix.boxed(), ForkCondition::Timestamp(1727316120)), /* 2024-09-26 02:02:00 AM UTC */
<<<<<<< HEAD
            (Self::Bohr.boxed(), ForkCondition::Timestamp(1727317200)), /* 2024-09-26 02:20:00 AM UTC */
=======
            (Self::Bohr.boxed(), ForkCondition::Timestamp(1727317200)),     /* 2024-09-26
                                                                             * 02:20:00
                                                                             * AM UTC */
>>>>>>> d376a91d
            (EthereumHardfork::Prague.boxed(), ForkCondition::Timestamp(1742436600)), /* 2025-03-20 02:10:00 AM UTC */
            (Self::Pascal.boxed(), ForkCondition::Timestamp(1742436600)), /* 2025-03-20 02:10:00 AM UTC - deployed with Prague */
            (Self::Lorentz.boxed(), ForkCondition::Timestamp(1745903100)), /* 2025-04-29 05:05:00 AM UTC */
            (Self::Maxwell.boxed(), ForkCondition::Timestamp(1751250600)), /* 2025-06-30 02:30:00 AM UTC */
            // Note: FermiTime is nil in official BSC config, so we don't include it yet
        ])
    }

    /// Bsc testnet list of hardforks.
    pub fn bsc_testnet() -> ChainHardforks {
        ChainHardforks::new(vec![
            (EthereumHardfork::Frontier.boxed(), ForkCondition::Block(0)),
            (EthereumHardfork::Homestead.boxed(), ForkCondition::Block(0)),
            (EthereumHardfork::Tangerine.boxed(), ForkCondition::Block(0)),
            (EthereumHardfork::SpuriousDragon.boxed(), ForkCondition::Block(0)),
            (EthereumHardfork::Byzantium.boxed(), ForkCondition::Block(0)),
            (EthereumHardfork::Constantinople.boxed(), ForkCondition::Block(0)),
            (EthereumHardfork::Petersburg.boxed(), ForkCondition::Block(0)),
            (EthereumHardfork::Istanbul.boxed(), ForkCondition::Block(0)),
            (EthereumHardfork::MuirGlacier.boxed(), ForkCondition::Block(0)),
            (Self::Ramanujan.boxed(), ForkCondition::Block(1010000)),
            (Self::Niels.boxed(), ForkCondition::Block(1014369)),
            (Self::MirrorSync.boxed(), ForkCondition::Block(5582500)),
            (Self::Bruno.boxed(), ForkCondition::Block(13837000)),
            (Self::Euler.boxed(), ForkCondition::Block(19203503)),
            (Self::Gibbs.boxed(), ForkCondition::Block(22800220)),
            (Self::Nano.boxed(), ForkCondition::Block(23482428)),
            (Self::Moran.boxed(), ForkCondition::Block(23603940)),
            (Self::Planck.boxed(), ForkCondition::Block(28196022)),
            (Self::Luban.boxed(), ForkCondition::Block(29295050)),
            (Self::Plato.boxed(), ForkCondition::Block(29861024)),
            (EthereumHardfork::Berlin.boxed(), ForkCondition::Block(31103030)),
            (EthereumHardfork::London.boxed(), ForkCondition::Block(31103030)),
            (Self::Hertz.boxed(), ForkCondition::Block(31103030)),
            (Self::HertzFix.boxed(), ForkCondition::Block(35682300)),
            (EthereumHardfork::Shanghai.boxed(), ForkCondition::Timestamp(1702972800)),
            (Self::Kepler.boxed(), ForkCondition::Timestamp(1702972800)),
            (Self::Feynman.boxed(), ForkCondition::Timestamp(1710136800)),
            (Self::FeynmanFix.boxed(), ForkCondition::Timestamp(1711342800)),
            (EthereumHardfork::Cancun.boxed(), ForkCondition::Timestamp(1713330442)),
            (Self::Haber.boxed(), ForkCondition::Timestamp(1716962820)),
            (Self::HaberFix.boxed(), ForkCondition::Timestamp(1719986788)),
            (Self::Bohr.boxed(), ForkCondition::Timestamp(1724116996)),
<<<<<<< HEAD
            (Self::Tycho.boxed(), ForkCondition::Timestamp(1713330442)), /* 2024-04-17 05:07:22 AM UTC - Tycho testnet */
=======
            (EthereumHardfork::Prague.boxed(), ForkCondition::Timestamp(1740452880)),
            (Self::Pascal.boxed(), ForkCondition::Timestamp(1740452880)),
            (Self::Lorentz.boxed(), ForkCondition::Timestamp(1744097580)),
            (Self::Maxwell.boxed(), ForkCondition::Timestamp(1748243100)),
>>>>>>> d376a91d
        ])
    }

    /// Bsc qa list of hardforks.
    pub fn bsc_qa() -> ChainHardforks {
        ChainHardforks::new(vec![
            (EthereumHardfork::Frontier.boxed(), ForkCondition::Block(0)),
            (EthereumHardfork::Homestead.boxed(), ForkCondition::Block(0)),
            (EthereumHardfork::Tangerine.boxed(), ForkCondition::Block(0)),
            (EthereumHardfork::SpuriousDragon.boxed(), ForkCondition::Block(0)),
            (EthereumHardfork::Byzantium.boxed(), ForkCondition::Block(0)),
            (EthereumHardfork::Constantinople.boxed(), ForkCondition::Block(0)),
            (EthereumHardfork::Petersburg.boxed(), ForkCondition::Block(0)),
            (EthereumHardfork::Istanbul.boxed(), ForkCondition::Block(0)),
            (EthereumHardfork::MuirGlacier.boxed(), ForkCondition::Block(0)),
            (Self::Ramanujan.boxed(), ForkCondition::Block(0)),
            (Self::Niels.boxed(), ForkCondition::Block(0)),
            (Self::MirrorSync.boxed(), ForkCondition::Block(1)),
            (Self::Bruno.boxed(), ForkCondition::Block(1)),
            (Self::Euler.boxed(), ForkCondition::Block(2)),
            (Self::Nano.boxed(), ForkCondition::Block(3)),
            (Self::Moran.boxed(), ForkCondition::Block(3)),
            (Self::Gibbs.boxed(), ForkCondition::Block(4)),
            (Self::Planck.boxed(), ForkCondition::Block(5)),
            (Self::Luban.boxed(), ForkCondition::Block(6)),
            (Self::Plato.boxed(), ForkCondition::Block(7)),
            (EthereumHardfork::Berlin.boxed(), ForkCondition::Block(8)),
            (EthereumHardfork::London.boxed(), ForkCondition::Block(8)),
            (Self::Hertz.boxed(), ForkCondition::Block(8)),
            (Self::HertzFix.boxed(), ForkCondition::Block(8)),
            (EthereumHardfork::Shanghai.boxed(), ForkCondition::Timestamp(1722442622)),
            (Self::Kepler.boxed(), ForkCondition::Timestamp(1722442622)),
            (Self::Feynman.boxed(), ForkCondition::Timestamp(1722442622)),
            (Self::FeynmanFix.boxed(), ForkCondition::Timestamp(1722442622)),
            (EthereumHardfork::Cancun.boxed(), ForkCondition::Timestamp(1722442622)),
            (Self::Haber.boxed(), ForkCondition::Timestamp(1722442622)),
            (Self::HaberFix.boxed(), ForkCondition::Timestamp(1722442622)),
            (Self::Bohr.boxed(), ForkCondition::Timestamp(1722444422)),
        ])
    }
}

/// Match helper method since it's not possible to match on `dyn Hardfork`
fn match_hardfork<H, HF, BHF>(fork: H, hardfork_fn: HF, bsc_hardfork_fn: BHF) -> Option<u64>
where
    H: Hardfork,
    HF: Fn(&EthereumHardfork) -> Option<u64>,
    BHF: Fn(&BscHardfork) -> Option<u64>,
{
    let fork: &dyn Any = &fork;
    if let Some(fork) = fork.downcast_ref::<EthereumHardfork>() {
        return hardfork_fn(fork)
    }
    fork.downcast_ref::<BscHardfork>().and_then(bsc_hardfork_fn)
}

impl From<BscHardfork> for SpecId {
    fn from(spec: BscHardfork) -> Self {
        match spec {
            BscHardfork::Frontier |
            BscHardfork::Ramanujan |
            BscHardfork::Niels |
            BscHardfork::MirrorSync |
            BscHardfork::Bruno |
            BscHardfork::Euler |
            BscHardfork::Gibbs |
            BscHardfork::Nano |
            BscHardfork::Moran |
            BscHardfork::Planck |
            BscHardfork::Luban |
            BscHardfork::Plato => SpecId::MUIR_GLACIER,
            BscHardfork::Hertz | BscHardfork::HertzFix => SpecId::LONDON,
            BscHardfork::Kepler | BscHardfork::Feynman | BscHardfork::FeynmanFix => {
                SpecId::SHANGHAI
            }
            BscHardfork::Haber |
            BscHardfork::HaberFix |
            BscHardfork::Bohr |
            BscHardfork::Tycho |
            BscHardfork::Pascal |
            BscHardfork::Lorentz |
            BscHardfork::Maxwell => SpecId::CANCUN,
        }
    }
}

#[cfg(test)]
mod tests {
    use super::*;
    use crate::chainspec::{bsc::bsc_mainnet, bsc_chapel::bsc_testnet};

    #[test]
    fn test_match_hardfork() {
        assert_eq!(BscHardfork::bsc_mainnet_activation_block(EthereumHardfork::Cancun), None);
        assert_eq!(
            BscHardfork::bsc_mainnet_activation_timestamp(EthereumHardfork::Cancun),
            Some(1718863500)
        );
        assert_eq!(BscHardfork::bsc_mainnet_activation_timestamp(BscHardfork::HaberFix), None);
    }

    #[test]
    fn test_hardfork_activation_order_differences() {
        // Test the critical difference between mainnet and testnet activation orders
        // This demonstrates why the order in revm_spec_by_timestamp_and_block_number matters

        // Mainnet activation blocks (from the code):
        // Euler: 18907621, Nano: 21962149, Moran: 22107423, Gibbs: 23846001
        // Order: Gibbs -> Moran -> Nano -> Euler (newest to oldest)

        // Testnet activation blocks (from the code):
        // Euler: 19203503, Gibbs: 22800220, Nano: 23482428, Moran: 23603940
        // Order: Moran -> Nano -> Gibbs -> Euler (newest to oldest)

        // Test mainnet chain spec
        let mainnet_spec = crate::chainspec::BscChainSpec::from(bsc_mainnet());
        
        // Test blocks around the critical transition points
        // Block 23846000: Should be Moran (before Gibbs activation)
        assert_eq!(
            crate::node::evm::config::revm_spec_by_timestamp_and_block_number(
                mainnet_spec.clone(),
                1700000000, // Some timestamp
                23846000
            ),
            BscHardfork::Moran
        );

        // Block 23846001: Should be Gibbs (Gibbs activation block)
        assert_eq!(
            crate::node::evm::config::revm_spec_by_timestamp_and_block_number(
                mainnet_spec.clone(),
                1700000000, // Some timestamp
                23846001
            ),
            BscHardfork::Gibbs
        );

        // Block 22107422: Should be Nano (before Moran activation)
        assert_eq!(
            crate::node::evm::config::revm_spec_by_timestamp_and_block_number(
                mainnet_spec.clone(),
                1700000000, // Some timestamp
                22107422
            ),
            BscHardfork::Nano
        );

        // Block 22107423: Should be Moran (Moran activation block)
        assert_eq!(
            crate::node::evm::config::revm_spec_by_timestamp_and_block_number(
                mainnet_spec.clone(),
                1700000000, // Some timestamp
                22107423
            ),
            BscHardfork::Moran
        );

        // Test testnet chain spec
        let testnet_spec = crate::chainspec::BscChainSpec::from(bsc_testnet());
        
        // Test blocks around the critical transition points for testnet
        // Block 23603939: Should be Nano (before Moran activation)
        assert_eq!(
            crate::node::evm::config::revm_spec_by_timestamp_and_block_number(
                testnet_spec.clone(),
                1700000000, // Some timestamp
                23603939
            ),
            BscHardfork::Nano
        );

        // Block 23603940: Should be Moran (Moran activation block)
        assert_eq!(
            crate::node::evm::config::revm_spec_by_timestamp_and_block_number(
                testnet_spec.clone(),
                1700000000, // Some timestamp
                23603940
            ),
            BscHardfork::Moran
        );

        // Block 23482427: Should be Gibbs (before Nano activation)
        assert_eq!(
            crate::node::evm::config::revm_spec_by_timestamp_and_block_number(
                testnet_spec.clone(),
                1700000000, // Some timestamp
                23482427
            ),
            BscHardfork::Gibbs
        );

        // Block 23482428: Should be Nano (Nano activation block)
        assert_eq!(
            crate::node::evm::config::revm_spec_by_timestamp_and_block_number(
                testnet_spec.clone(),
                1700000000, // Some timestamp
                23482428
            ),
            BscHardfork::Nano
        );
    }
}<|MERGE_RESOLUTION|>--- conflicted
+++ resolved
@@ -233,13 +233,9 @@
             (Self::Haber.boxed(), ForkCondition::Timestamp(1718863500)), /* 2024-06-20 06:05:00 AM UTC - deployed with Cancun */
             (Self::Tycho.boxed(), ForkCondition::Timestamp(1718863500)), /* 2024-06-20 06:05:00 AM UTC - Tycho hardfork with blob transactions (deployed with Haber) */
             (Self::HaberFix.boxed(), ForkCondition::Timestamp(1727316120)), /* 2024-09-26 02:02:00 AM UTC */
-<<<<<<< HEAD
-            (Self::Bohr.boxed(), ForkCondition::Timestamp(1727317200)), /* 2024-09-26 02:20:00 AM UTC */
-=======
             (Self::Bohr.boxed(), ForkCondition::Timestamp(1727317200)),     /* 2024-09-26
                                                                              * 02:20:00
                                                                              * AM UTC */
->>>>>>> d376a91d
             (EthereumHardfork::Prague.boxed(), ForkCondition::Timestamp(1742436600)), /* 2025-03-20 02:10:00 AM UTC */
             (Self::Pascal.boxed(), ForkCondition::Timestamp(1742436600)), /* 2025-03-20 02:10:00 AM UTC - deployed with Prague */
             (Self::Lorentz.boxed(), ForkCondition::Timestamp(1745903100)), /* 2025-04-29 05:05:00 AM UTC */
@@ -283,14 +279,11 @@
             (Self::Haber.boxed(), ForkCondition::Timestamp(1716962820)),
             (Self::HaberFix.boxed(), ForkCondition::Timestamp(1719986788)),
             (Self::Bohr.boxed(), ForkCondition::Timestamp(1724116996)),
-<<<<<<< HEAD
             (Self::Tycho.boxed(), ForkCondition::Timestamp(1713330442)), /* 2024-04-17 05:07:22 AM UTC - Tycho testnet */
-=======
             (EthereumHardfork::Prague.boxed(), ForkCondition::Timestamp(1740452880)),
             (Self::Pascal.boxed(), ForkCondition::Timestamp(1740452880)),
             (Self::Lorentz.boxed(), ForkCondition::Timestamp(1744097580)),
             (Self::Maxwell.boxed(), ForkCondition::Timestamp(1748243100)),
->>>>>>> d376a91d
         ])
     }
 
