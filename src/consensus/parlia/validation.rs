//! BSC consensus validation logic ported from reth-bsc-trail
//! 
//! This module contains the pre-execution and post-execution validation
//! logic that was missing from our initial implementation.

use super::snapshot::Snapshot;
use crate::hardforks::BscHardforks;
use alloy_primitives::{Address, B256, U256};
use alloy_consensus::BlockHeader;
use reth::consensus::ConsensusError;
use reth_chainspec::EthChainSpec;
use reth_primitives_traits::SealedHeader;
use std::collections::HashMap;
use std::sync::Arc;

/// BSC consensus validator that implements the missing pre/post execution logic
#[derive(Debug, Clone)]
pub struct BscConsensusValidator<ChainSpec> {
    chain_spec: Arc<ChainSpec>,
}

impl<ChainSpec> BscConsensusValidator<ChainSpec>
where
    ChainSpec: EthChainSpec + BscHardforks,
{
    /// Create a new BSC consensus validator
    pub fn new(chain_spec: Arc<ChainSpec>) -> Self {
        Self { chain_spec }
    }

    /// Verify cascading fields before block execution
    /// This is the main pre-execution validation entry point
    pub fn verify_cascading_fields(
        &self,
        header: &SealedHeader,
        parent: &SealedHeader,
        ancestor: Option<&HashMap<B256, SealedHeader>>,
        snap: &Snapshot,
    ) -> Result<(), ConsensusError> {
        self.verify_block_time_for_ramanujan(snap, header, parent)?;
        self.verify_vote_attestation(snap, header, parent, ancestor)?;
        self.verify_seal(snap, header)?;
        Ok(())
    }

    /// Verify block time for Ramanujan fork
    /// After Ramanujan activation, blocks must respect specific timing rules
    fn verify_block_time_for_ramanujan(
        &self,
        snapshot: &Snapshot,
        header: &SealedHeader,
        parent: &SealedHeader,
    ) -> Result<(), ConsensusError> {
        if self.chain_spec.is_ramanujan_active_at_block(header.number()) {
            let block_interval = snapshot.block_interval;
            let back_off_time = self.calculate_back_off_time(snapshot, header);
            
            if header.timestamp() < parent.timestamp() + block_interval + back_off_time {
                return Err(ConsensusError::Other(format!(
                    "Block time validation failed for Ramanujan fork: block {} timestamp {} too early",
                    header.number(),
                    header.timestamp()
                )));
            }
        }
        Ok(())
    }

    /// Calculate back-off time based on validator turn status
    fn calculate_back_off_time(&self, snapshot: &Snapshot, header: &SealedHeader) -> u64 {
        let validator = header.beneficiary();
        let is_inturn = snapshot.inturn_validator() == validator;
        
        if is_inturn {
            0
        } else {
            // Out-of-turn validators must wait longer
            let turn_length = snapshot.turn_length.unwrap_or(1) as u64;
            turn_length * snapshot.block_interval / 2
        }
    }

    /// Verify vote attestation (currently placeholder - actual BLS verification already implemented)
    fn verify_vote_attestation(
        &self,
        _snapshot: &Snapshot,
        _header: &SealedHeader,
        _parent: &SealedHeader,
        _ancestor: Option<&HashMap<B256, SealedHeader>>,
    ) -> Result<(), ConsensusError> {
        // Note: Vote attestation verification is already implemented in our header validator
        // This is a placeholder for any additional vote attestation checks that might be needed
        Ok(())
    }

    /// Verify ECDSA signature seal
    /// This checks that the header was signed by the expected validator
    fn verify_seal(&self, snapshot: &Snapshot, header: &SealedHeader) -> Result<(), ConsensusError> {
        let proposer = self.recover_proposer_from_seal(header)?;
        
        if proposer != header.beneficiary() {
            return Err(ConsensusError::Other(format!(
                "Wrong header signer: expected {}, got {}",
                header.beneficiary(),
                proposer
            )));
        }

        if !snapshot.validators.contains(&proposer) {
            return Err(ConsensusError::Other(format!(
                "Signer {} not authorized",
                proposer
            )));
        }

        if snapshot.sign_recently(proposer) {
            return Err(ConsensusError::Other(format!(
                "Signer {} over limit",
                proposer
            )));
        }

        // Check difficulty matches validator turn status
        let is_inturn = snapshot.inturn_validator() == proposer;
        let expected_difficulty = if is_inturn { 2u64 } else { 1u64 };
        
        if header.difficulty() != U256::from(expected_difficulty) {
            return Err(ConsensusError::Other(format!(
                "Invalid difficulty: expected {}, got {}",
                expected_difficulty,
                header.difficulty()
            )));
        }

        Ok(())
    }


    
    /// Recover proposer address from header seal (ECDSA signature recovery)
    /// Following bsc-erigon's approach exactly
    pub fn recover_proposer_from_seal(&self, header: &SealedHeader) -> Result<Address, ConsensusError> {
        use secp256k1::{ecdsa::{RecoverableSignature, RecoveryId}, Message, SECP256K1};
        
        // Extract seal from extra data (last 65 bytes) - matching bsc-erigon extraSeal
        let extra_data = &header.extra_data();
        if extra_data.len() < 65 {
            return Err(ConsensusError::Other("Invalid seal: extra data too short".into()));
        }
        
        let signature = &extra_data[extra_data.len() - 65..];
        
        // Create the seal hash for signature verification (matching bsc-erigon's SealHash)
        let seal_hash = self.calculate_seal_hash(header);
        let message = Message::from_digest(seal_hash.0);
        
        // Parse signature: 64 bytes + 1 recovery byte
        if signature.len() != 65 {
            return Err(ConsensusError::Other(format!("Invalid signature length: expected 65, got {}", signature.len()).into()));
        }
        
        let sig_bytes = &signature[..64];
        let recovery_id = signature[64];
        
        // Handle recovery ID (bsc-erigon compatible)
        let recovery_id = RecoveryId::from_i32(recovery_id as i32)
            .map_err(|_| ConsensusError::Other("Invalid recovery ID".into()))?;
            
        let recoverable_sig = RecoverableSignature::from_compact(sig_bytes, recovery_id)
            .map_err(|_| ConsensusError::Other("Invalid signature format".into()))?;
        
        // Recover public key and derive address (matching bsc-erigon's crypto.Keccak256)
        let public_key = SECP256K1.recover_ecdsa(&message, &recoverable_sig)
            .map_err(|_| ConsensusError::Other("Failed to recover public key".into()))?;
            
        // Convert to address: keccak256(pubkey[1:])[12:]
        use alloy_primitives::keccak256;
        let public_key_bytes = public_key.serialize_uncompressed();
        let hash = keccak256(&public_key_bytes[1..]); // Skip 0x04 prefix
        let address = Address::from_slice(&hash[12..]);
        
        Ok(address)
    }
    
    /// Calculate seal hash for BSC headers (matching bsc-erigon's EncodeSigHeader exactly)
    fn calculate_seal_hash(&self, header: &SealedHeader) -> alloy_primitives::B256 {
        use alloy_primitives::keccak256;
        
        // Use the exact same approach as bsc-erigon's EncodeSigHeader
        const EXTRA_SEAL: usize = 65;
        
        let chain_id = self.chain_spec.chain().id();
        let extra_data = &header.extra_data();
        
        // Extract extra data without the seal (matching bsc-erigon line 1761)
        let extra_without_seal = if extra_data.len() >= EXTRA_SEAL {
            &extra_data[..extra_data.len() - EXTRA_SEAL]
        } else {
            extra_data
        };
        
        // Encode directly as slice like bsc-erigon does (NOT using SealContent struct)
        // This matches bsc-erigon's EncodeSigHeader function exactly
        
        // manual field-by-field encoding
        // This matches reth-bsc-trail's encode_header_with_chain_id function exactly
        use alloy_rlp::Encodable;
        use alloy_primitives::{bytes::BytesMut, U256};
        
        let mut out = BytesMut::new();
        
        // First encode the RLP list header (like reth-bsc-trail's rlp_header function)
        let mut rlp_head = alloy_rlp::Header { list: true, payload_length: 0 };
        
        // Calculate payload length for all fields
        rlp_head.payload_length += U256::from(chain_id).length();
        rlp_head.payload_length += header.parent_hash().length();
        rlp_head.payload_length += header.ommers_hash().length();
        rlp_head.payload_length += header.beneficiary().length();
        rlp_head.payload_length += header.state_root().length();
        rlp_head.payload_length += header.transactions_root().length();
        rlp_head.payload_length += header.receipts_root().length();
        rlp_head.payload_length += header.logs_bloom().length();
        rlp_head.payload_length += header.difficulty().length();
        rlp_head.payload_length += U256::from(header.number()).length();
        rlp_head.payload_length += header.gas_limit().length();
        rlp_head.payload_length += header.gas_used().length();
        rlp_head.payload_length += header.timestamp().length();
        rlp_head.payload_length += extra_without_seal.length();
        rlp_head.payload_length += header.mix_hash().unwrap_or_default().length();
        rlp_head.payload_length += header.nonce().unwrap_or_default().length();
<<<<<<< HEAD
        
=======
       
>>>>>>> c2f7c14b
        // Add conditional field lengths for post-4844 blocks (exactly like reth-bsc-trail)
        if header.parent_beacon_block_root().is_some() &&
            header.parent_beacon_block_root().unwrap() == alloy_primitives::B256::ZERO
        {
            rlp_head.payload_length += U256::from(header.base_fee_per_gas().unwrap_or_default()).length();
            rlp_head.payload_length += header.withdrawals_root().unwrap_or_default().length();
            rlp_head.payload_length += header.blob_gas_used().unwrap_or_default().length();
            rlp_head.payload_length += header.excess_blob_gas().unwrap_or_default().length();
            rlp_head.payload_length += header.parent_beacon_block_root().unwrap().length();
<<<<<<< HEAD
=======
            if header.requests_hash().is_some() {
                rlp_head.payload_length += header.requests_hash().unwrap().length();
            }
>>>>>>> c2f7c14b
        }
        
        // Encode the RLP list header first
        rlp_head.encode(&mut out);
        
        // Then encode each field individually (exactly like reth-bsc-trail)
        Encodable::encode(&U256::from(chain_id), &mut out);
        Encodable::encode(&header.parent_hash(), &mut out);
        Encodable::encode(&header.ommers_hash(), &mut out);
        Encodable::encode(&header.beneficiary(), &mut out);
        Encodable::encode(&header.state_root(), &mut out);
        Encodable::encode(&header.transactions_root(), &mut out);
        Encodable::encode(&header.receipts_root(), &mut out);
        Encodable::encode(&header.logs_bloom(), &mut out);
        Encodable::encode(&header.difficulty(), &mut out);
        Encodable::encode(&U256::from(header.number()), &mut out);
        Encodable::encode(&header.gas_limit(), &mut out);
        Encodable::encode(&header.gas_used(), &mut out);
        Encodable::encode(&header.timestamp(), &mut out);
        Encodable::encode(&extra_without_seal, &mut out);
        Encodable::encode(&header.mix_hash().unwrap_or_default(), &mut out);
        Encodable::encode(&header.nonce().unwrap_or_default(), &mut out);
        
        // Add conditional fields for post-4844 blocks 
        if header.parent_beacon_block_root().is_some() &&
            header.parent_beacon_block_root().unwrap() == alloy_primitives::B256::ZERO
        {
            Encodable::encode(&U256::from(header.base_fee_per_gas().unwrap_or_default()), &mut out);
            Encodable::encode(&header.withdrawals_root().unwrap_or_default(), &mut out);
            Encodable::encode(&header.blob_gas_used().unwrap_or_default(), &mut out);
            Encodable::encode(&header.excess_blob_gas().unwrap_or_default(), &mut out);
            Encodable::encode(&header.parent_beacon_block_root().unwrap(), &mut out);
<<<<<<< HEAD
=======
            if header.requests_hash().is_some() {
                Encodable::encode(&header.requests_hash().unwrap(), &mut out);
            }
>>>>>>> c2f7c14b
        }
        
        let encoded = out.to_vec();
        let result = keccak256(&encoded);
        
        result
    }
}

/// Post-execution validation logic
impl<ChainSpec> BscConsensusValidator<ChainSpec>
where
    ChainSpec: EthChainSpec + BscHardforks,
{
    /// Verify validators at epoch boundaries
    /// This checks that the validator set in the header matches the expected set
    pub fn verify_validators(
        &self,
        current_validators: Option<(Vec<Address>, HashMap<Address, super::vote::VoteAddress>)>,
        header: &SealedHeader,
    ) -> Result<(), ConsensusError> {
        let number = header.number();
        
        // Only check at epoch boundaries
        if number % 200 != 0 {  // BSC epoch is 200 blocks
            return Ok(());
        }

        let (mut validators, vote_addrs_map) = current_validators
            .ok_or_else(|| ConsensusError::Other("Invalid current validators data".to_string()))?;
            
        validators.sort();
        
        // For post-Luban blocks, extract validator bytes from header and compare
        if self.chain_spec.is_luban_active_at_block(number) {
            let validator_bytes: Vec<u8> = validators
                .iter()
                .flat_map(|v| {
                    let mut bytes = v.to_vec();
                    if let Some(vote_addr) = vote_addrs_map.get(v) {
                        bytes.extend_from_slice(vote_addr.as_ref());
                    }
                    bytes
                })
                .collect();
                
            // Extract expected bytes from header extra data
            let expected = self.get_validator_bytes_from_header(header)?;
            
            if validator_bytes != expected {
                return Err(ConsensusError::Other(format!(
                    "Validator set mismatch at block {}",
                    number
                )));
            }
        }
        
        Ok(())
    }



    /// Extract validator bytes from header extra data
    fn get_validator_bytes_from_header(&self, header: &SealedHeader) -> Result<Vec<u8>, ConsensusError> {
        let extra_data = header.extra_data();
        const EXTRA_VANITY_LEN: usize = 32;
        const EXTRA_SEAL_LEN: usize = 65;
        
        if extra_data.len() <= EXTRA_VANITY_LEN + EXTRA_SEAL_LEN {
            return Ok(Vec::new());
        }
        
        let validator_bytes_len = extra_data.len() - EXTRA_VANITY_LEN - EXTRA_SEAL_LEN;
        let validator_bytes = extra_data[EXTRA_VANITY_LEN..EXTRA_VANITY_LEN + validator_bytes_len].to_vec();
        
        Ok(validator_bytes)
    }
} <|MERGE_RESOLUTION|>--- conflicted
+++ resolved
@@ -229,11 +229,7 @@
         rlp_head.payload_length += extra_without_seal.length();
         rlp_head.payload_length += header.mix_hash().unwrap_or_default().length();
         rlp_head.payload_length += header.nonce().unwrap_or_default().length();
-<<<<<<< HEAD
-        
-=======
        
->>>>>>> c2f7c14b
         // Add conditional field lengths for post-4844 blocks (exactly like reth-bsc-trail)
         if header.parent_beacon_block_root().is_some() &&
             header.parent_beacon_block_root().unwrap() == alloy_primitives::B256::ZERO
@@ -243,12 +239,9 @@
             rlp_head.payload_length += header.blob_gas_used().unwrap_or_default().length();
             rlp_head.payload_length += header.excess_blob_gas().unwrap_or_default().length();
             rlp_head.payload_length += header.parent_beacon_block_root().unwrap().length();
-<<<<<<< HEAD
-=======
             if header.requests_hash().is_some() {
                 rlp_head.payload_length += header.requests_hash().unwrap().length();
             }
->>>>>>> c2f7c14b
         }
         
         // Encode the RLP list header first
@@ -281,12 +274,9 @@
             Encodable::encode(&header.blob_gas_used().unwrap_or_default(), &mut out);
             Encodable::encode(&header.excess_blob_gas().unwrap_or_default(), &mut out);
             Encodable::encode(&header.parent_beacon_block_root().unwrap(), &mut out);
-<<<<<<< HEAD
-=======
             if header.requests_hash().is_some() {
                 Encodable::encode(&header.requests_hash().unwrap(), &mut out);
             }
->>>>>>> c2f7c14b
         }
         
         let encoded = out.to_vec();
